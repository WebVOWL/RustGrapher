--- conflicted
+++ resolved
@@ -39,25 +39,6 @@
         "parking_lot",
     ]}
     winit="0.30.0"
-    [dependencies.wgpu]
-        default-features=false
-        features=[
-            "webgl",
-            "static-dxc",
-            # "web",
-            "vulkan",
-            "std",
-            "wgsl",
-            "parking_lot",
-            # webgpu # when API is stable
-        ]
-        version="26.0.1"
-
-    [dependencies.specs]
-        default-features=false
-        features=["specs-derive", "parallel", "stdweb"]
-        git="https://github.com/WebVOWL/specs"
-        version="0.20.1"
 
 [target.'cfg(target_arch = "x86_64")'.dependencies]
     env_logger="0.11.0"
@@ -77,14 +58,30 @@
         # https://docs.rs/web-sys/latest/web_sys/#modules
         features=["Document", "Element", "Window"]
 
-<<<<<<< HEAD
-=======
     [dependencies.specs]
         default-features=false
         features=["derive", "parallel", "stdweb"]
         git="https://github.com/WebVOWL/specs"
         version="0.20.1"
->>>>>>> 89b31be9
+
+[target.'cfg(target_arch = "x86_64")'.dependencies]
+    env_logger="0.11.0"
+    glium="0.33.0"
+    petgraph="0.6.5"
+    pollster="0.3.0"
+    rand="0.8.5"
+
+[target.'cfg(target_arch = "wasm32")'.dependencies]
+    console_error_panic_hook="0.1.6"
+    console_log="1.0.0"
+    wasm-bindgen="0.2.100"
+    wasm-bindgen-futures="0.4.50"
+
+    [dependencies.web-sys]
+        version="0.3.77"
+        # https://docs.rs/web-sys/latest/web_sys/#modules
+        features=["Document", "Element", "Window"]
+
 
 [dev-dependencies]
     criterion={version="0.5.0", features=["html_reports"]}
