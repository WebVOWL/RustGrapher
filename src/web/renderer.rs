--- conflicted
+++ resolved
@@ -1982,14 +1982,6 @@
         found_index
     }
 
-<<<<<<< HEAD
-pub fn run() -> anyhow::Result<()> {
-    let event_loop = EventLoop::with_user_event().build()?;
-    let mut app = App::new(
-        #[cfg(target_arch = "wasm32")]
-        &event_loop,
-    );
-=======
     fn add_menu_labels_to_areas(
         &mut self,
         areas: &mut Vec<TextArea>,
@@ -1997,7 +1989,6 @@
     ) {
         let scale = self.window.scale_factor() as f32;
         let menu = &self.radial_menu_state;
->>>>>>> 89b31be9
 
         // Calculate text positions (World -> Screen)
         let radius_mid = (menu.radius_inner + menu.radius_outer) / 2.0;
