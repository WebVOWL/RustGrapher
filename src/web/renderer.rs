--- conflicted
+++ resolved
@@ -6,14 +6,10 @@
 
 use crate::web::{
     prelude::EVENT_DISPATCHER,
-<<<<<<< HEAD
-    renderer::{elements::PrefixType, events::RenderEvent, node_shape::NodeShape},
-=======
     quadtree::QuadTree,
     renderer::{
         events::RenderEvent, init_graph::InitGraph, node_shape::NodeShape, node_types::NodeType,
     },
->>>>>>> 1592f076
     simulator::{Simulator, components::nodes::Position, ressources::events::SimulatorEvent},
 };
 use glam::Vec2;
@@ -233,150 +229,6 @@
             usage: wgpu::BufferUsages::UNIFORM | wgpu::BufferUsages::COPY_DST,
         });
 
-<<<<<<< HEAD
-        // TODO: remove test code after implementing ontology loading
-        let positions = [
-            [50.0, 50.0],
-            [250.0, 50.0],
-            [450.0, 50.0],
-            [250.0, 250.0],
-            [650.0, 450.0],
-            [700.0, 50.0],
-            [850.0, 50.0],
-            [1050.0, 50.0],
-            [1050.0, 250.0],
-            [450.0, 250.0],
-            [650.0, 250.0],
-            [850.0, 250.0],
-            [850.0, 450.0],
-            [1250.0, 250.0],
-            [50.0, 500.0],
-            [1250.0, 150.0],
-            [1250.0, 350.0],
-            [150.0, 150.0],
-            [950.0, 100.0],
-            [350.0, 50.0],
-            [950.0, 25.0],
-            [950.0, 50.0],
-            [550.0, 450.0],
-            [575.0, 50.0],
-            [0.0, 0.0],
-            [0.0, 0.0],
-        ];
-        let labels = vec![
-            String::from("My class"),
-            String::from("Rdfs class"),
-            String::from("Rdfs resource"),
-            String::from("Loooooooong class 1 2 3 4 5 6 7 8 9"),
-            String::from("Thing"),
-            String::from("Eq1\nEq2\nEq3"),
-            String::from("Deprecated"),
-            String::new(),
-            String::from("Literal"),
-            String::new(),
-            String::from("DisjointUnion 1 2 3 4 5 6 7 8 9"),
-            String::new(),
-            String::new(),
-            String::from("This Datatype is very long"),
-            String::from("AllValues"),
-            String::from("Property1"),
-            String::from("Property2"),
-            String::new(),
-            String::new(),
-            String::from("is a"),
-            String::from("Deprecated"),
-            String::from("External"),
-            String::from("Symmetric"),
-            String::from("Property\nInverseProperty"),
-            String::new(),
-            String::new(),
-        ];
-
-        let node_types = [
-            PrefixType::Class,
-            PrefixType::RdfsClass,
-            PrefixType::RdfsResource,
-            PrefixType::ExternalClass,
-            PrefixType::Thing,
-            PrefixType::EquivalentClass,
-            PrefixType::DeprecatedClass,
-            PrefixType::AnonymousClass,
-            PrefixType::Literal,
-            PrefixType::Complement,
-            PrefixType::DisjointUnion,
-            PrefixType::Intersection,
-            PrefixType::Union,
-            PrefixType::Datatype,
-            PrefixType::ValuesFrom,
-            PrefixType::DatatypeProperty,
-            PrefixType::DatatypeProperty,
-            PrefixType::SubclassOf,
-            PrefixType::DisjointWith,
-            PrefixType::RdfProperty,
-            PrefixType::DeprecatedProperty,
-            PrefixType::ExternalProperty,
-            PrefixType::ObjectProperty,
-            PrefixType::InverseProperty,
-            PrefixType::NoDraw,
-            PrefixType::NoDraw,
-        ];
-
-        let node_shapes = vec![
-            NodeShape::Circle { r: 1.0 },
-            NodeShape::Circle { r: 1.0 },
-            NodeShape::Circle { r: 1.0 },
-            NodeShape::Circle { r: 1.25 },
-            NodeShape::Circle { r: 0.8 },
-            NodeShape::Circle { r: 1.2 },
-            NodeShape::Circle { r: 1.1 },
-            NodeShape::Circle { r: 1.0 },
-            NodeShape::Rectangle { w: 1.0, h: 1.0 },
-            NodeShape::Circle { r: 1.0 },
-            NodeShape::Circle { r: 1.0 },
-            NodeShape::Circle { r: 1.0 },
-            NodeShape::Circle { r: 1.0 },
-            NodeShape::Rectangle { w: 1.0, h: 1.0 },
-            NodeShape::Rectangle { w: 1.0, h: 1.0 },
-            NodeShape::Rectangle { w: 1.0, h: 1.0 },
-            NodeShape::Rectangle { w: 1.0, h: 1.0 },
-            NodeShape::Rectangle { w: 1.0, h: 1.0 },
-            NodeShape::Rectangle { w: 0.75, h: 1.0 },
-            NodeShape::Rectangle { w: 0.6, h: 1.0 },
-            NodeShape::Rectangle { w: 0.8, h: 1.0 },
-            NodeShape::Rectangle { w: 0.8, h: 1.0 },
-            NodeShape::Rectangle { w: 1.0, h: 1.0 },
-            NodeShape::Rectangle { w: 1.0, h: 1.0 },
-            NodeShape::Rectangle { w: 1.0, h: 1.0 },
-            NodeShape::Rectangle { w: 1.0, h: 1.0 },
-        ];
-
-        let edges = [
-            [0, 14, 1],
-            [13, 15, 8],
-            [8, 16, 13],
-            [0, 17, 3],
-            [9, 18, 12],
-            [1, 19, 2],
-            [10, 24, 11],
-            [11, 25, 12],
-            [6, 20, 7],
-            [6, 21, 7],
-            [4, 22, 4],
-            [2, 23, 5],
-            [5, 23, 2],
-        ];
-
-        let cardinalities: Vec<(u32, (String, Option<String>))> = vec![
-            (0, ("∀".to_string(), None)),
-            (8, ("1".to_string(), None)),
-            (1, ("1".to_string(), Some("10".to_string()))),
-            (10, ("5".to_string(), Some("10".to_string()))),
-        ];
-
-        let mut characteristics = HashMap::new();
-        characteristics.insert(21, "transitive".to_string());
-        characteristics.insert(23, "functional\ninverse functional".to_string());
-=======
         let hovered_index = -1;
 
         let mut labels = graph.labels;
@@ -442,7 +294,6 @@
         let cardinalities = graph.cardinalities;
 
         let mut characteristics = graph.characteristics;
->>>>>>> 1592f076
 
         // FontSystem instance for text measurement
         let mut font_system =
@@ -764,11 +615,7 @@
                 .unwrap()
                 .len();
             if num_neighbors < 2
-<<<<<<< HEAD
-                || (matches!(node_types[center], PrefixType::InverseProperty) && num_neighbors <= 2)
-=======
                 || (matches!(node_types[*center], NodeType::InverseProperty) && num_neighbors <= 2)
->>>>>>> 1592f076
             {
                 solitary_edges.push([*start, *center, *end]);
             }
@@ -1347,20 +1194,6 @@
 
                 // Node logical coords
                 let node_logical = match self.node_types[i] {
-<<<<<<< HEAD
-                    PrefixType::InverseProperty => {
-                        let position_x = self.positions[i][0];
-                        let position_y = self.positions[i][1] + 18.0;
-                        Vec2::new(position_x, position_y)
-                    }
-                    PrefixType::Complement
-                    | PrefixType::DisjointUnion
-                    | PrefixType::Union
-                    | PrefixType::Intersection => {
-                        let position_x = self.positions[i][0];
-                        let position_y = self.positions[i][1] + 24.0;
-                        Vec2::new(position_x, position_y)
-=======
                     NodeType::InverseProperty => {
                         Vec2::new(self.positions[i][0], self.positions[i][1] + 18.0)
                     }
@@ -1369,7 +1202,6 @@
                     | NodeType::Union
                     | NodeType::Intersection => {
                         Vec2::new(self.positions[i][0], self.positions[i][1] + 24.0)
->>>>>>> 1592f076
                     }
                     _ => Vec2::new(self.positions[i][0], self.positions[i][1]),
                 };
