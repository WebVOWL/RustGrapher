pub mod components;
pub mod ressources;
mod systems;
use crate::web::prelude::EVENT_DISPATCHER;
use crate::web::{
    quadtree::{BoundingBox2D, QuadTree},
    simulator::{
        components::{
            edges::Connects,
            forces::NodeForces,
            nodes::{Dragged, Fixed, Mass, Position, Velocity},
        },
        ressources::{
            events::SimulatorEvent,
            simulator_vars::{
                CursorPosition, Damping, DeltaTime, FreezeThreshold, GravityForce,
                PointIntersection, QuadTreeTheta, RepelForce, SpringNeutralLength, SpringStiffness,
                WorldSize,
            },
        },
        systems::{
            force_compute::{
                ApplyNodeForce, ComputeEdgeForces, ComputeGravityForce, ComputeNodeForce,
            },
            position_compute::{DistanceSystemData, distance},
            position_update::{
                DragEndSystemData, DragStartSystemData, DraggingSystemData, UpdateNodePosition,
                sys_drag_end, sys_drag_start, sys_dragging,
            },
        },
    },
};
use glam::Vec2;
use log::info;
use rayon::prelude::*;
use specs::prelude::*;
use specs::shrev::EventChannel;
use specs::{
    Builder, Dispatcher, DispatcherBuilder, Entities, Join, LazyUpdate, ParJoin, Read, ReadExpect,
    ReadStorage, ReaderId, System, World, WorldExt, Write, WriteStorage,
};
use std::{collections::HashMap, iter::Enumerate};
use winit::dpi::PhysicalSize;

struct QuadTreeConstructor;

impl<'a> System<'a> for QuadTreeConstructor {
    type SystemData = (
        Write<'a, QuadTree>,
        ReadStorage<'a, Position>,
        ReadStorage<'a, Mass>,
    );

    fn run(&mut self, (mut quadtree, positions, masses): Self::SystemData) {
        let mut min = Vec2::INFINITY;
        let mut max = Vec2::NEG_INFINITY;
        let mut count = 0;

        // Join with masses to get node positions (as edges do not have the Mass component)
        for (i, (position, _)) in (&positions, &masses).join().enumerate() {
            min = min.min(position.0);
            max = max.max(position.0);
            count = i;
        }

        let dir = max - min;
        let boundary = BoundingBox2D::new((dir / 2.0) + min, dir[0], dir[1]);
        let mut new_tree = QuadTree::with_capacity(boundary, count);

        for (position, mass) in (&positions, &masses).join() {
            new_tree.insert(position.0, mass.0);
        }
        *quadtree = new_tree;
    }
}

type EventSystemData<'a> = (
    Write<'a, RepelForce>,
    Write<'a, SpringStiffness>,
    Write<'a, SpringNeutralLength>,
    Write<'a, GravityForce>,
    Write<'a, DeltaTime>,
    Write<'a, Damping>,
    Write<'a, QuadTreeTheta>,
    Write<'a, FreezeThreshold>,
);

type FixedSystemData<'a> = (Entities<'a>, ReadStorage<'a, Fixed>, Read<'a, LazyUpdate>);

pub struct Simulator<'a, 'b> {
    pub world: World,
    dispatcher: Dispatcher<'a, 'b>,
    /// Event channel reader ID
    reader_id: ReaderId<SimulatorEvent>,
}

impl<'a, 'b> Simulator<'a, 'b> {
    pub fn builder() -> SimulatorBuilder {
        SimulatorBuilder::default()
    }

    pub fn tick(&mut self) {
        self.dispatcher.dispatch(&self.world);
        Self::handle_simulator_event(&self.world, &mut self.reader_id);
        self.world.maintain();
    }

    fn handle_simulator_event(world: &World, reader_id: &mut ReaderId<SimulatorEvent>) {
        let event_data: EventSystemData = world.system_data();
        let (
            mut repel_force,
            mut spring_stiffness,
            mut spring_length,
            mut gravity_force,
            mut deltatime,
            mut damping,
            mut quadtree_theta,
            mut freeze_threshold,
        ) = event_data;

        let mut event_received = false;
        for event in EVENT_DISPATCHER.sim_chan.read().unwrap().read(reader_id) {
            event_received = true;
            match event {
                SimulatorEvent::RepelForceUpdated(value) => repel_force.0 = *value,
                SimulatorEvent::SpringStiffnessUpdated(value) => spring_stiffness.0 = *value,
                SimulatorEvent::SpringNeutralLengthUpdated(value) => spring_length.0 = *value,
                SimulatorEvent::GravityForceUpdated(value) => gravity_force.0 = *value,
                SimulatorEvent::DeltaTimeUpdated(value) => deltatime.0 = *value,
                SimulatorEvent::DampingUpdated(value) => damping.0 = *value,
                SimulatorEvent::QuadTreeThetaUpdated(value) => quadtree_theta.0 = *value,
                SimulatorEvent::FreezeThresholdUpdated(value) => freeze_threshold.0 = *value,
                SimulatorEvent::WindowResized { width, height } => {
                    let mut world_size = world.fetch_mut::<WorldSize>();
                    world_size.width = *width;
                    world_size.height = *height
                }
                SimulatorEvent::DragStart(cursor_pos) => {
                    {
                        let mut cursor_position = world.fetch_mut::<CursorPosition>();
                        cursor_position.0 = *cursor_pos;
                    }
                    {
                        let point_data: DistanceSystemData = world.system_data();
                        distance(point_data);
                    }
                    {
                        let drag_data: DragStartSystemData = world.system_data();
                        sys_drag_start(drag_data);
                    }
                }
                SimulatorEvent::DragEnd => {
                    let drag_end_data: DragEndSystemData = world.system_data();
                    sys_drag_end(drag_end_data);
                }
                SimulatorEvent::Dragged(cursor_pos) => {
                    {
                        let mut cursor_position = world.fetch_mut::<CursorPosition>();
                        cursor_position.0 = *cursor_pos;
                        // info!("(EM) CP: {0}", cursor_pos)
                    }
                    {
                        let dragging_data: DraggingSystemData = world.system_data();
                        sys_dragging(dragging_data);
                    }
                }
            }
        }
        // Enable simulation when simulation params are updated
        if event_received {
            let fixed_data: FixedSystemData = world.system_data();
            let (entities, fixed, updater) = fixed_data;

            (&entities, &fixed).par_join().for_each(|(entity, _)| {
                updater.remove::<Fixed>(entity);
            });
        }
    }
}

/// Builder for `Simulator`
pub struct SimulatorBuilder {
    spring_stiffness: f32,
    spring_neutral_length: f32,
    delta_time: f32,
    gravity_force: f32,
    repel_force: f32,
    damping: f32,
    quadtree_theta: f32,
    freeze_thresh: f32,
}

impl SimulatorBuilder {
    /// Get an instance of `SimulatorBuilder` with default values
    pub fn new() -> Self {
        Self::default()
    }

    /// How strong the spring force should be.
    ///
    /// Default: `300.0`
    pub fn spring_stiffness(mut self, spring_stiffness: f32) -> Self {
        self.spring_stiffness = spring_stiffness;
        self
    }

    /// Length of a edge in neutral position.
    ///
    /// If edge is shorter it pushers apart.
    /// If edge is longer it pulls together.
    ///
    /// Set to `0` if edges should always pull apart.
    ///
    /// Default: `70.0`
    pub fn spring_neutral_length(mut self, neutral_length: f32) -> Self {
        self.spring_neutral_length = neutral_length;
        self
    }

    /// How strong the pull to the center should be.
    ///
    /// Default: `30.0`
    pub fn gravity_force(mut self, gravity_force: f32) -> Self {
        self.gravity_force = gravity_force;
        self
    }

    /// How strong nodes should push others away.
    ///
    /// Default: `10e7`
    pub fn repel_force(mut self, repel_force_const: f32) -> Self {
        self.repel_force = repel_force_const;
        self
    }

    /// Amount of damping that should be applied to the node's movement
    ///
    /// `1.0` -> No Damping
    ///
    /// `0.0` -> No Movement
    ///
    /// Default: `0.8`
    pub fn damping(mut self, damping: f32) -> Self {
        self.damping = damping;
        self
    }

    /// How accurate the force calculations should be.
    /// Higher numbers result in more approximations but faster calculations.
    ///
    /// Value should be between 0.0 and 1.0.
    ///
    /// `0.0` -> No approximation -> n^2 brute force
    ///
    /// Default: `0.75`
    pub fn simulation_accuracy(mut self, theta: f32) -> Self {
        self.quadtree_theta = theta;
        self
    }

    /// Freeze nodes when their velocity falls below `freeze_thresh`.
    /// Set to `-1` to disable
    ///
    /// Default: `10.0`
    pub fn freeze_threshold(mut self, freeze_thresh: f32) -> Self {
        self.freeze_thresh = freeze_thresh;
        self
    }

    /// How much time a simulation step should simulate. (euler method)
    ///
    /// Bigger time steps result in faster simulations, but less accurate or even wrong simulations.
    ///
    /// `delta_time` is in seconds
    ///
    /// Panics when delta time is `0` or below
    ///
    /// Default: `0.005`
    pub fn delta_time(mut self, delta_time: f32) -> Self {
        if delta_time <= 0.0 {
            panic!("delta_time may not be 0 or below!");
        }
        self.delta_time = delta_time;
        self
    }

    /// Constructs a instance of `Simulator`
    pub fn build<'a, 'b>(
        self,
        nodes: Vec<Vec2>,
        edges: Vec<[u32; 2]>,
        sizes: Vec<f32>,
    ) -> Simulator<'a, 'b> {
        let mut world = World::new();
        let mut dispatcher = DispatcherBuilder::new()
            .with(QuadTreeConstructor, "quadtree_constructor", &[])
            .with(
                ComputeNodeForce,
                "compute_node_force",
                &["quadtree_constructor"],
            )
            .with(
                ComputeGravityForce,
                "compute_gravity_force",
                &["compute_node_force"],
            )
            .with(
                ComputeEdgeForces,
                "compute_edge_forces",
                &["compute_gravity_force"],
            )
            .with(
                ApplyNodeForce,
                "apply_node_force",
                &["compute_node_force", "compute_gravity_force"],
            )
            .with(
                UpdateNodePosition,
                "update_node_position",
                &["apply_node_force"],
            )
            .build();

        dispatcher.setup(&mut world);
        Self::create_entities(&mut world, nodes, edges, sizes);
        self.add_ressources(&mut world);

        let reader_id = EVENT_DISPATCHER.sim_chan.write().unwrap().register_reader();
        Simulator {
            world,
            dispatcher,
            reader_id,
        }
    }

    fn add_ressources(self: Self, world: &mut World) {
        world.insert(RepelForce(self.repel_force));
        world.insert(SpringStiffness(self.spring_stiffness));
        world.insert(SpringNeutralLength(self.spring_neutral_length));
        world.insert(GravityForce(self.gravity_force));
        world.insert(DeltaTime(self.delta_time));
        world.insert(Damping(self.damping));
        world.insert(QuadTreeTheta(self.quadtree_theta));
        world.insert(FreezeThreshold(self.freeze_thresh));
        world.insert(QuadTree::default());
        world.insert(WorldSize::default());
        world.insert(CursorPosition::default());
        world.insert(PointIntersection::default());
    }

    fn create_entities(world: &mut World, nodes: Vec<Vec2>, edges: Vec<[u32; 2]>, sizes: Vec<f32>) {
        let mut node_entities = Vec::with_capacity(nodes.len());

        // Create node entities
        for (i, node) in nodes.iter().enumerate() {
            let node_entity = world
                .create_entity()
                .with(Position(*node))
                .with(Velocity::default())
                .with(Mass(sizes[i]))
                .with(NodeForces::default())
                .build();
            node_entities.push(node_entity);
        }

        // Create edge components between nodes
        let mut edge_components: HashMap<u32, Connects> = HashMap::new();
        for edge in edges.iter() {
            // x == edge[0], y == edge[1]
            if let Some(connections) = edge_components.get_mut(&edge[0]) {
                connections.targets.push(node_entities[edge[1] as usize])
            } else {
                let new_connects = Connects {
                    targets: vec![node_entities[edge[1] as usize]],
                };
                edge_components.insert(edge[0], new_connects);
            }
        }

        // Add edge components to node entities
        let updater = world.read_resource::<LazyUpdate>();
        for (src, targets) in edge_components {
            let node = node_entities[src as usize];
            updater.insert(node, targets);
        }
    }
}

impl Default for SimulatorBuilder {
    /// Get an instance of `SimulatorBuilder` with default values
    fn default() -> Self {
        Self {
            repel_force: 10e7, // Do not make this value greater or equal 10e8
<<<<<<< HEAD
            spring_stiffness: 300.0,
            spring_neutral_length: 70.0,
            gravity_force: 30.0,
            delta_time: 0.005,
=======
            spring_stiffness: 200.0,
            spring_neutral_length: 80.0,
            gravity_force: 7.5,
            delta_time: 0.02,
>>>>>>> bb604b6a
            damping: 0.8,
            quadtree_theta: 0.8,
            freeze_thresh: 10.0,
        }
    }
}<|MERGE_RESOLUTION|>--- conflicted
+++ resolved
@@ -391,17 +391,10 @@
     fn default() -> Self {
         Self {
             repel_force: 10e7, // Do not make this value greater or equal 10e8
-<<<<<<< HEAD
-            spring_stiffness: 300.0,
-            spring_neutral_length: 70.0,
-            gravity_force: 30.0,
-            delta_time: 0.005,
-=======
             spring_stiffness: 200.0,
             spring_neutral_length: 80.0,
             gravity_force: 7.5,
             delta_time: 0.02,
->>>>>>> bb604b6a
             damping: 0.8,
             quadtree_theta: 0.8,
             freeze_thresh: 10.0,
